--- conflicted
+++ resolved
@@ -1,300 +1,159 @@
-<div
-  style="padding-left: 50px; padding-right: 50px; font-size: 10px; font-family: 'Verdana', serif;"
->{{! Title }}
-  <p style="text-align: center; font-weight: 400; font-size: 18px;">Invoice</p>
-  {{! Invoice# Value}}{{! Invoice date Value}}{{! Terms Value}}
-  <table style="float: right; border-collapse: collapse;" border="1">
-    <tbody>
-      <tr>
-        <td style="width: 106.703px; background-color: #f3f3f3;">
-          <p style="margin-left: 5px;"><strong>INVOICE #</strong></p>
-        </td>
-        <td style="width: 163.297px;">
-<<<<<<< HEAD
-          <p style="margin-left: 5px;"><strong
-            >{{invoiceDetails.invoiceNumber}}</strong></p>
-=======
-          <p style="margin-left: 5px;"><strong>{{invoiceDetails.invoiceNumber}}</strong></p>
->>>>>>> ca42bb22
-        </td>
-      </tr>
-      <tr>
-        <td style="width: 106.703px; background-color: #f3f3f3;">
-          <p style="margin-left: 5px; font-weight: 400;">Invoice Date:</p>
-        </td>
-        <td style="width: 163.297px;">
-<<<<<<< HEAD
-          <p
-            style="margin-left: 5px; font-weight: 400;"
-          >{{invoiceDetails.invoiceDate}}</p>
-=======
-          <p style="margin-left: 5px;font-weight: 400;">{{invoiceDetails.invoiceDate}}</p>
->>>>>>> ca42bb22
-        </td>
-      </tr>
-      <tr>
-        <td style="width: 106.703px; background-color: #f3f3f3;">
-          <p style="margin-left: 5px; font-weight: 400;">Terms:</p>
-        </td>
-        <td style="width: 163.297px;">
-          <p style="margin-left: 5px; font-weight: 400;">NA</p>
-        </td>
-      </tr>
-      <tr>
-        <td style="width: 106.703px; background-color: #f3f3f3;">
-          <p style="margin-left: 5px; font-weight: 400;">W/O(Ref):</p>
-        </td>
-        <td style="width: 163.297px;">
-<<<<<<< HEAD
-          <p
-            style="margin-left: 5px; font-weight: 400;"
-          >{{invoiceDetails.WONumber}}</p>
-=======
-          <p style="margin-left: 5px;font-weight: 400;">{{invoiceDetails.WONumber}}</p>
->>>>>>> ca42bb22
-        </td>
-      </tr>
-    </tbody>
-  </table>
-  <h3><strong>PAYABLE TO:</strong></h3>
-  <p><strong>{{payableTo.company}}</strong></p>
-  <p><span style="font-weight: 400;">{{payableTo.address}}</span></p>
-  <p><span style="font-weight: 400;">{{payableTo.primaryNumber}}</span></p>
-<<<<<<< HEAD
-  <p><span style="font-weight: 400;">Fax: N/A</span></p>
-=======
-  <p><span style="font-weight: 400;">Fax:  N/A</span></p>
->>>>>>> ca42bb22
-  <p style="text-align: center;"><br /><br /></p>
-  <h3><strong>BILL TO:</strong></h3>
-  <p><span style="font-weight: 400;">{{billTo.name}}</span></p>
-  <p><span style="font-weight: 400;">{{billTo.email}}</span></p>
-  <p><span style="font-weight: 400;">{{billTo.address}}</span></p>
-  <p><span style="font-weight: 400;">{{billTo.primaryNumber}}</span></p>
-<<<<<<< HEAD
-  <p style="text-align: left;">&nbsp;</p>
-=======
-  <p style="text-align: left;"><br /></p>
->>>>>>> ca42bb22
-  <table style="height: 28px; background-color: #f3f3f3;" border="1">
-    <tbody>
-      <tr>
-        <td style="width: 919px; border: none;"><strong>LOAD DETAILS</strong></td>
-      </tr>
-    </tbody>
-  </table>
-  <h3>LOAD#: {{invoiceDetails.loadNumber}}</h3>
-<<<<<<< HEAD
-  {{! Table }}{{! only space not a value }}{{! only space not a value }}{{! only space not a value }}{{! only space not a value }}{{! only space not a value }}{{! only space not a value }}{{! Purchase Order value }}{{! only space not a value }}
-=======
-  {{!-- Table --}}
->>>>>>> ca42bb22
-  <table style="border: none; border-collapse: collapse;">
-    <tbody>
-      <tr>
-        <td style="width: 188.18px; border: none;">
-          <p><strong>Shipper 1:</strong></p>
-        </td>
-        <td style="width: 404.359px; border: none;">
-<<<<<<< HEAD
-          <p style="font-weight: 400;">{{shipper.name}}, {{shipper.address}}</p>
-=======
-          <p><span style="font-weight: 400;">{{shipper.name}}, {{shipper.address}}</span></p>
->>>>>>> ca42bb22
-        </td>
-        <td style="width: 103.531px; border: none;">&nbsp;</td>
-        <td style="width: 198.93px; border: none;" colspan="2">
-          <p><strong>Date:</strong>
-            <span style="font-weight: 400;">{{shipper.date}}</span></p>
-        </td>
-        <td style="width: 188.18px; border: none;">
-<<<<<<< HEAD
-          <p><strong>Type:</strong>
-            <span style="font-weight: 400;">{{shipper.type}}</span></p>
-=======
-          <p><strong>Type:</strong></p>
-        </td>
-        <td style="width: 513.891px; border: none;" colspan="2">
-          <p><span style="font-weight: 400;">{{shipper.type}}</span></p>
->>>>>>> ca42bb22
-        </td>
-      </tr>
-      <tr>
-        <td style="width: 103.531px; border: none;">
-          <p><strong>Quantity:</strong></p>
-        </td>
-<<<<<<< HEAD
-        <td style="width: 513.891px; border: none;" colspan="2">
-=======
-        <td style="width: 513.891px; border: none;">
->>>>>>> ca42bb22
-          <p><span style="font-weight: 400;">{{shipper.qty}}</span></p>
-        </td>
-        <td style="width: 82.7578px; border: none;">
-          <p><strong>Weight:</strong></p>
-        </td>
-        <td style="width: 513.891px; border: none;">
-          <p><span style="font-weight: 400;">{{shipper.weight}}</span></p>
-<<<<<<< HEAD
-        </td>
-        <td style="width:380px; border: none;">
-=======
-        </td>
-        {{!-- only space not a value --}}
-        <td style="width: 110.172px; border: none;"></td>
-      </tr>
-      <tr>
-        <td style="width: 188.18px; border: none;">
-          <p><strong>Description:</strong></p>
-        </td>
-        <td style="width: 404.359px; border: none;">
-          <p><span style="font-weight: 400;">{{shipper.description}}</span></p>
-        </td>
-        {{!-- only space not a value --}}
-        <td style="width: 103.531px; border: none;"></td>
-        <td style="width: 198.93px; border: none;" colspan="2"></td>
-      </tr>
-      <tr>
-        <td style="width: 188.18px; border: none;">
->>>>>>> ca42bb22
-          <p><strong>Purchase Order #:</strong></p>
-        </td>
-        <td style="width: 350px; border: none;">
-          <p><span style="font-weight: 400;">TRHU2627339</span></p>
-        </td>
-      </tr>
-      <tr>
-        <td style="width: 188.18px; border: none;">
-<<<<<<< HEAD
-          <p><strong>Description:</strong></p>
-        </td>
-        <td style="width: 404.359px; border: none;" colspan="8">
-          <p><span style="font-weight: 400;">Lorem Ipsum is simply dummy text of
-              the printing and typesetting industry. Lorem Ipsum has been the
-              industry's standard dummy text ever since the 1500s, when an
-              unknown printer took a galley of type and scrambled it to make a
-              type specimen book. It has survived not only five centuries, but
-              also the leap into electronic typesetting, remaining essentially
-              unchanged. It was popularised in the 1960s with the release of
-              Letraset sheets containing Lorem Ipsum passages, and more recently
-              with desktop publishing software like Aldus PageMaker including
-              versions of Lorem Ipsum.</span></p>
-        </td>
-      </tr>
-      <tr>
-        <td style="width: 103.531px; border: none;">&nbsp;</td>
-        <td style="width: 198.93px; border: none;" colspan="2">&nbsp;</td>
-      </tr>
-      <tr>
-        <td style="width: 188.18px; border: none;">
-          <p><strong>Consignee 1:</strong></p>
-        </td>
-        <td style="width: 404.359px; border: none;">
-          <p><span style="font-weight: 400;">{{consignee.name}},
-              {{consignee.address}}</span></p>
-        </td>
-        <td style="width: 103.531px; border: none;">&nbsp;</td>
-        <td style="width: 198.93px; border: none;" colspan="2">
-          <p><strong>Date:</strong>
-            <span style="font-weight: 400;">{{consignee.date}}</span></p>
-        </td>
-        <td style="width: 188.18px; border: none;">
-          <p><strong>Type:</strong>
-            <span style="font-weight: 400;">{{consignee.type}}</span></p>
-        </td>
-      </tr>
-      <tr>
-=======
-          <p><strong>Consignee 1:</strong></p>
-        </td>
-        <td style="width: 513.891px; border: none;" colspan="2">
-          <p><span style="font-weight: 400;">{{consignee.name}} , {{consignee.address}}</span></p>
-        </td>
-        <td style="width: 82.7578px; border: none;">
-          <p><strong>Date:</strong></p>
-        </td>
-        <td style="width: 110.172px; border: none;">
-          <p><span style="font-weight: 400;">{{consignee.date}}</span></p>
-        </td>
-      </tr>
-      <tr>
-        <td style="width: 188.18px; border: none;">
-          <p><strong>Type:</strong></p>
-        </td>
-        <td style="width: 513.891px; border: none;" colspan="2">
-          <p><span style="font-weight: 400;">{{consignee.type}}</span></p>
-        </td>
->>>>>>> ca42bb22
-        <td style="width: 103.531px; border: none;">
-          <p><strong>Quantity:</strong></p>
-        </td>
-        <td style="width: 513.891px; border: none;" colspan="2">
-          <p><span style="font-weight: 400;">{{consignee.qty}}</span></p>
-        </td>
-        <td style="width: 82.7578px; border: none;">
-          <p><strong>Weight:</strong></p>
-        </td>
-<<<<<<< HEAD
-        <td style="width: 513.891px; border: none;">
-          <p><span style="font-weight: 400;">{{consignee.weight}}</span></p>
-        </td>
-        <td style="width:380px; border: none;">
-          <p><strong>Purchase Order #:</strong></p>
-        </td>
-        <td style="width: 350px; border: none;">
-          <p><span style="font-weight: 400;">TRHU2627339</span></p>
-=======
-        <td style="width: 513.891px; border: none;" colspan="2">
-          <p><span style="font-weight: 400;">{{consignee.weight}}</span></p>
->>>>>>> ca42bb22
-        </td>
-      </tr>
-      <tr>
-        <td style="width: 188.18px; border: none;">
-          <p><strong>Description:</strong></p>
-        </td>
-<<<<<<< HEAD
-        <td style="width: 404.359px; border: none;" colspan="8">
-          <p><span style="font-weight: 400;">Lorem Ipsum is simply dummy text of
-              the printing and typesetting industry. Lorem Ipsum has been the
-              industry's standard dummy text ever since the 1500s, when an
-              unknown printer took a galley of type and scrambled it to make a
-              type specimen book. It has survived not only five centuries, but
-              also the leap into electronic typesetting, remaining essentially
-              unchanged. It was popularised in the 1960s with the release of
-              Letraset sheets containing Lorem Ipsum passages, and more recently
-              with desktop publishing software like Aldus PageMaker including
-              versions of Lorem Ipsum.</span></p>
-=======
-        <td style="width: 513.891px; border: none;" colspan="2">
-          <p><span style="font-weight: 400;">{{consignee.description}}</span></p>
-        </td>
-        {{!-- only space not a value --}}
-        <td style="width: 82.7578px; border: none;"></td>
-        <td style="width: 110.172px; border: none;"></td>
-      </tr>
-      <tr>
-        <td style="width: 188.18px; border: none;">
-          <p><strong>Purchase Order #:</strong></p>
->>>>>>> ca42bb22
-        </td>
-      </tr>
-    </tbody>
-  </table>
-  <h3><strong>RATES AND CHARGES</strong></h3>
-  <p><span style="font-weight: 400;">{{invoiceDetails.type}}</span>
-<<<<<<< HEAD
-    <span style="font-weight: 400; float: right;">$
-      {{invoiceDetails.allInRate}}</span></p>
-  <hr />
-  <p><strong>Total Rate:</strong>
-    <strong style="float: right;">$
-      {{invoiceDetails.allInRate}}
-      USD</strong></p>
-=======
-    <span style="font-weight: 400; float: right;">$ {{invoiceDetails.allInRate}}</span></p>
-  <hr />
-  <p><strong>Total Rate:</strong>
-    <strong style="float: right;">$ {{invoiceDetails.allInRate}} USD</strong></p>
->>>>>>> ca42bb22
+<div style="padding-left: 50px; padding-right: 50px; font-size: 10px; font-family: 'Verdana', serif;">{{!-- Title --}}
+<p style="text-align: center; font-weight: 400; font-size: 18px;">Invoice</p>
+{{!-- Invoice# Value--}}{{!-- Invoice date Value--}}{{!-- Terms Value--}}
+<table style="float: right; border-collapse: collapse;" border="1">
+<tbody>
+<tr>
+<td style="width: 106.703px; background-color: #f3f3f3;">
+<p style="margin-left: 5px;"><strong>INVOICE #</strong></p>
+</td>
+<td style="width: 163.297px;">
+<p style="margin-left: 5px;"><strong>{{invoiceDetails.invoiceNumber}}</strong></p>
+</td>
+</tr>
+<tr>
+<td style="width: 106.703px; background-color: #f3f3f3;">
+<p style="margin-left: 5px; font-weight: 400;">Invoice Date:</p>
+</td>
+<td style="width: 163.297px;">
+<p style="margin-left: 5px; font-weight: 400;">{{invoiceDetails.invoiceDate}}</p>
+</td>
+</tr>
+<tr>
+<td style="width: 106.703px; background-color: #f3f3f3;">
+<p style="margin-left: 5px; font-weight: 400;">Terms:</p>
+</td>
+<td style="width: 163.297px;">
+<p style="margin-left: 5px; font-weight: 400;">NA</p>
+</td>
+</tr>
+<tr>
+<td style="width: 106.703px; background-color: #f3f3f3;">
+<p style="margin-left: 5px; font-weight: 400;">W/O(Ref):</p>
+</td>
+<td style="width: 163.297px;">
+<p style="margin-left: 5px; font-weight: 400;">{{invoiceDetails.WONumber}}</p>
+</td>
+</tr>
+</tbody>
+</table>
+<h3><strong>PAYABLE TO:</strong></h3>
+<p><strong>{{payableTo.company}}</strong></p>
+<p><span style="font-weight: 400;">{{payableTo.address}}</span></p>
+<p><span style="font-weight: 400;">{{payableTo.primaryNumber}}</span></p>
+<p><span style="font-weight: 400;">Fax: N/A</span></p>
+<p style="text-align: center;"><br /><br /></p>
+<h3><strong>BILL TO:</strong></h3>
+<p><span style="font-weight: 400;">{{billTo.name}}</span></p>
+<p><span style="font-weight: 400;">{{billTo.email}}</span></p>
+<p><span style="font-weight: 400;">{{billTo.address}}</span></p>
+<p><span style="font-weight: 400;">{{billTo.primaryNumber}}</span></p>
+<p style="text-align: left;">&nbsp;</p>
+<table style="height: 28px; background-color: #f3f3f3;" border="1">
+<tbody>
+<tr>
+<td style="width: 919px; border: none;"><strong>LOAD DETAILS</strong></td>
+</tr>
+</tbody>
+</table>
+<h3>LOAD#: {{invoiceDetails.loadNumber}}</h3>
+{{!-- Table --}}{{!-- only space not a value --}}{{!-- only space not a value --}}{{!-- only space not a value --}}{{!-- only space not a value --}}{{!-- only space not a value --}}{{!-- only space not a value --}}{{!-- Purchase Order value --}}{{!-- only space not a value --}}
+<table style="border: none; border-collapse: collapse;">
+<tbody>
+<tr>
+<td style="width: 188.18px; border: none;">
+<p><strong>Shipper 1:</strong></p>
+</td>
+<td style="width: 404.359px; border: none;">
+<p style="font-weight: 400;">{{shipper.name}}, {{shipper.address}}</p>
+</td>
+<td style="width: 103.531px; border: none;">&nbsp;</td>
+<td style="width: 198.93px; border: none;" colspan="2">
+<p><strong>Date:</strong> <span style="font-weight: 400;">{{shipper.date}}</span></p>
+</td>
+<td style="width: 188.18px; border: none;">
+<p><strong>Type:</strong> <span style="font-weight: 400;">{{shipper.type}}</span></p>
+</td>
+</tr>
+<tr>
+<td style="width: 103.531px; border: none;">
+<p><strong>Quantity:</strong></p>
+</td>
+<td style="width: 513.891px; border: none;"colspan="2">
+<p><span style="font-weight: 400;">{{shipper.qty}}</span></p>
+</td>
+<td style="width: 82.7578px; border: none;">
+<p><strong>Weight:</strong></p>
+</td>
+<td style="width: 513.891px; border: none;">
+<p><span style="font-weight: 400;">{{shipper.weight}}</span></p>
+</td>
+<td style="width:380px; border: none;">
+<p><strong>Purchase Order #:</strong></p>
+</td>
+<td style="width: 350px; border: none;">
+<p><span style="font-weight: 400;">TRHU2627339</span></p>
+</td>
+</tr>
+<tr>
+<td style="width: 188.18px; border: none;">
+<p><strong>Description:</strong></p>
+</td>
+<td style="width: 404.359px; border: none;" colspan="8">
+<p><span style="font-weight: 400;">Lorem Ipsum is simply dummy text of the printing and typesetting industry. Lorem Ipsum has been the industry's standard dummy text ever since the 1500s, when an unknown printer took a galley of type and scrambled it to make a type specimen book. It has survived not only five centuries, but also the leap into electronic typesetting, remaining essentially unchanged. It was popularised in the 1960s with the release of Letraset sheets containing Lorem Ipsum passages, and more recently with desktop publishing software like Aldus PageMaker including versions of Lorem Ipsum.</span></p>
+</td>
+</tr>
+<tr>
+<td style="width: 103.531px; border: none;">&nbsp;</td>
+<td style="width: 198.93px; border: none;" colspan="2">&nbsp;</td>
+</tr>
+<tr>
+<td style="width: 188.18px; border: none;">
+<p><strong>Consignee 1:</strong></p>
+</td>
+<td style="width: 404.359px; border: none;">
+<p><span style="font-weight: 400;">{{shipper.name}}, {{shipper.address}}</span></p>
+</td>
+<td style="width: 103.531px; border: none;">&nbsp;</td>
+<td style="width: 198.93px; border: none;" colspan="2">
+<p><strong>Date:</strong> <span style="font-weight: 400;">{{shipper.date}}</span></p>
+</td>
+<td style="width: 188.18px; border: none;">
+<p><strong>Type:</strong> <span style="font-weight: 400;">{{shipper.type}}</span></p>
+</td>
+</tr>
+<tr>
+<td style="width: 103.531px; border: none;">
+<p><strong>Quantity:</strong></p>
+</td>
+<td style="width: 513.891px; border: none;"colspan="2">
+<p><span style="font-weight: 400;">{{shipper.qty}}</span></p>
+</td>
+<td style="width: 82.7578px; border: none;">
+<p><strong>Weight:</strong></p>
+</td>
+<td style="width: 513.891px; border: none;">
+<p><span style="font-weight: 400;">{{shipper.weight}}</span></p>
+</td>
+<td style="width:380px; border: none;">
+<p><strong>Purchase Order #:</strong></p>
+</td>
+<td style="width: 350px; border: none;">
+<p><span style="font-weight: 400;">TRHU2627339</span></p>
+</td>
+</tr>
+<tr>
+<td style="width: 188.18px; border: none;">
+<p><strong>Description:</strong></p>
+</td>
+<td style="width: 404.359px; border: none;" colspan="8">
+<p><span style="font-weight: 400;">Lorem Ipsum is simply dummy text of the printing and typesetting industry. Lorem Ipsum has been the industry's standard dummy text ever since the 1500s, when an unknown printer took a galley of type and scrambled it to make a type specimen book. It has survived not only five centuries, but also the leap into electronic typesetting, remaining essentially unchanged. It was popularised in the 1960s with the release of Letraset sheets containing Lorem Ipsum passages, and more recently with desktop publishing software like Aldus PageMaker including versions of Lorem Ipsum.</span></p>
+</td>
+</tr>
+</tbody>
+</table>
+<h3><strong>RATES AND CHARGES</strong></h3>
+<p><span style="font-weight: 400;">{{invoiceDetails.type}}</span> <span style="font-weight: 400; float: right;">$ {{invoiceDetails.allInRate}}</span></p>
+<hr />
+<p><strong>Total Rate:</strong> <strong style="float: right;">$ {{invoiceDetails.allInRate}} USD</strong></p>
 </div>